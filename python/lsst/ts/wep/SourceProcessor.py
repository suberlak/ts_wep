--- conflicted
+++ resolved
@@ -29,12 +29,6 @@
         self.configDir = configDir
         settingFilePath = os.path.join(self.configDir, settingFileName)
         self.settingFile = ParamReader(filePath=settingFilePath)
-<<<<<<< HEAD
-
-=======
-        #self.blendedImageDecorator = BlendedImageDecorator()
-        
->>>>>>> c4e6a96f
         self.sensorFocaPlaneInDeg = dict()
         self.sensorFocaPlaneInUm = dict()
         self.sensorDimList = dict()
